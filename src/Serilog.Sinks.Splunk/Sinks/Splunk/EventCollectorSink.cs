--- conflicted
+++ resolved
@@ -179,11 +179,7 @@
                 _jsonFormatter.Format(logEvent, sw);
 
                 var serialisedEvent = sw.ToString();
-<<<<<<< HEAD
-
-=======
-                
->>>>>>> 0c37e281
+
                 var splunkEvent = new SplunkEvent(serialisedEvent, _source, _sourceType, _host, _index, logEvent.Timestamp.ToEpoch());
 
                 allEvents = $"{allEvents}{splunkEvent.Payload}";
