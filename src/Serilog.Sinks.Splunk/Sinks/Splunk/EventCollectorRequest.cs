// Copyright 2016 Serilog Contributors
// 
// Licensed under the Apache License, Version 2.0 (the "License");
// you may not use this file except in compliance with the License.
// You may obtain a copy of the License at
// 
//     http://www.apache.org/licenses/LICENSE-2.0
// 
// Unless required by applicable law or agreed to in writing, software
// distributed under the License is distributed on an "AS IS" BASIS,
// WITHOUT WARRANTIES OR CONDITIONS OF ANY KIND, either express or implied.
// See the License for the specific language governing permissions and
// limitations under the License.


using System;
using System.Globalization;
using System.Net.Http;
using System.Text;

namespace Serilog.Sinks.Splunk
{
    internal class SplunkEvent
    {
        private string _payload;

        internal SplunkEvent(string logEvent, string source, string sourceType, string host, string index, double time)
        {
            _payload = string.Empty;

            var jsonPayLoad = @"{""event"":" + logEvent
            .Replace("\r\n", string.Empty);

            if (!string.IsNullOrWhiteSpace(source))
            {
                jsonPayLoad = jsonPayLoad + @",""source"":""" + source + @"""";
            }
            if (!string.IsNullOrWhiteSpace(sourceType))
            {
                jsonPayLoad = jsonPayLoad + @",""sourceType"":""" + sourceType + @"""";
            }
            if (!string.IsNullOrWhiteSpace(host))
            {
                jsonPayLoad = jsonPayLoad + @",""host"":""" + host + @"""";
            }
            if (!string.IsNullOrWhiteSpace(index))
            {
                jsonPayLoad = jsonPayLoad + @",""index"":""" + index + @"""";
            }

            if (time > 0)
            {
<<<<<<< HEAD
                jsonPayLoad = jsonPayLoad + @",""time"":" +  time.ToString(CultureInfo.InvariantCulture);
=======
                jsonPayLoad = jsonPayLoad + @",""time"":" + time;
>>>>>>> 0c37e281
            }

            jsonPayLoad = jsonPayLoad + "}";
            _payload = jsonPayLoad;
        }

        public string Payload
        {
            get { return _payload; }
        }
    }

    internal class EventCollectorRequest : HttpRequestMessage
    {
        internal EventCollectorRequest(string splunkHost, string jsonPayLoad)
        {

            var stringContent = new StringContent(jsonPayLoad, Encoding.UTF8, "application/json");
            RequestUri = new Uri(splunkHost);
            Content = stringContent;
            Method = HttpMethod.Post;
        }
    }
}<|MERGE_RESOLUTION|>--- conflicted
+++ resolved
@@ -50,11 +50,7 @@
 
             if (time > 0)
             {
-<<<<<<< HEAD
                 jsonPayLoad = jsonPayLoad + @",""time"":" +  time.ToString(CultureInfo.InvariantCulture);
-=======
-                jsonPayLoad = jsonPayLoad + @",""time"":" + time;
->>>>>>> 0c37e281
             }
 
             jsonPayLoad = jsonPayLoad + "}";
