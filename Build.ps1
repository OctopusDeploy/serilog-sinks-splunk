<<<<<<< HEAD
Push-Location $PSScriptRoot
=======
param(
    [String] $majorMinor = "1.8",  # 2.0
    [String] $patch = "0",         # $env:APPVEYOR_BUILD_VERSION
    [String] $customLogger = "",   # C:\Program Files\AppVeyor\BuildAgent\Appveyor.MSBuildLogger.dll
    [Switch] $notouch
)
>>>>>>> 0c37e281

if(Test-Path .\artifacts) { Remove-Item .\artifacts -Force -Recurse }

& dotnet restore

$revision = @{ $true = $env:APPVEYOR_BUILD_NUMBER; $false = 1 }[$env:APPVEYOR_BUILD_NUMBER -ne $NULL];

Push-Location src/Serilog.Sinks.Splunk

& dotnet pack -c Release -o ..\..\.\artifacts --version-suffix=$revision
if($LASTEXITCODE -ne 0) { exit 1 }    


Pop-Location
Pop-Location<|MERGE_RESOLUTION|>--- conflicted
+++ resolved
@@ -1,13 +1,4 @@
-<<<<<<< HEAD
 Push-Location $PSScriptRoot
-=======
-param(
-    [String] $majorMinor = "1.8",  # 2.0
-    [String] $patch = "0",         # $env:APPVEYOR_BUILD_VERSION
-    [String] $customLogger = "",   # C:\Program Files\AppVeyor\BuildAgent\Appveyor.MSBuildLogger.dll
-    [Switch] $notouch
-)
->>>>>>> 0c37e281
 
 if(Test-Path .\artifacts) { Remove-Item .\artifacts -Force -Recurse }
 
